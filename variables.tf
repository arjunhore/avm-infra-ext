variable "region" {
  description = "AWS region used to provision resources (i.e. us-east-1/us-west-1)"
  type        = string
  default     = "us-east-1"
}

variable "environment" {
  description = "Environment used for creating resources (will be appended to various resources)"
  type        = string
  default     = "prod"
}

variable "root_domain_name" {
  description = "The root domain name. Example: avm.technology"
  type        = string
}

variable "notifications_email" {
  description = "The email address for notifications"
  type        = string
  default     = "support@addvaluemachine.com"
}

variable "rds_master_username" {
  type        = string
  description = "The master username for the RDS instance"
  default     = "postgres"
}

variable "rds_master_password" {
  type        = string
  description = "The master password for the RDS instance"
  default     = ""
}

variable "rds_database_name" {
  type        = string
  description = "The database name for the RDS instance"
  default     = "avmserver"
}

variable "rds_port" {
  type        = number
  description = "The RDS instance port"
  default     = 5432
}

variable "redis_port" {
  type        = number
  description = "The Redis instance port"
  default     = 6379
}

variable "statistic_period" {
  description = "The number of seconds that make each statistic period."
  type        = number
  default     = 60
}

variable "rds_cpu_usage_threshold" {
  description = "The maximum percentage of CPU utilization."
  type        = number
  default     = 80
}

variable "rds_local_storage_threshold" {
  description = "The amount of local storage available."
  type        = number
  default     = 1024 * 1000 * 1000 # 1 GB
}

variable "rds_freeable_memory_threshold" {
  description = "The amount of available random access memory."
  type        = number
  default     = 256 * 1000 * 1000 # 256 MB
}

variable "rds_disk_queue_depth_threshold" {
  description = "The number of outstanding read/write requests waiting to access the disk."
  type        = number
  default     = 64
}

variable "alb_unhealthy_hosts_threshold" {
  description = "The number of unhealthy hosts."
  type        = number
  default     = 0
}

variable "alb_response_time_threshold" {
  description = "The average number of milliseconds that requests should complete within."
  type        = number
  default     = 1000
}

variable "alb_5xx_response_threshold" {
  description = "The number of 5xx responses."
  type        = number
  default     = 0
<<<<<<< HEAD
=======
}

variable "aws_account_id_root" {
  description = "The AWS root account ID"
  type        = string
  default     = "309847704252"
}

variable "workspace_iam_roles" {
  default = {
    renaissance          = "arn:aws:iam::624134621134:role/AVMAdminRole"
    gap                  = "arn:aws:iam::106421789552:role/AVMAdminRole"
    firebirds            = "arn:aws:iam::181755216119:role/AVMAdminRole"
    incyte               = "arn:aws:iam::628335480986:role/AVMAdminRole"
    adcb                 = "arn:aws:iam::226270385471:role/AVMAdminRole"
    addvaluemachine-demo = "arn:aws:iam::725002219993:role/AVMAdminRole"
    addvaluemachine      = "arn:aws:iam::902610975495:role/AVMAdminRole"
  }
>>>>>>> 49570068
}<|MERGE_RESOLUTION|>--- conflicted
+++ resolved
@@ -97,25 +97,10 @@
   description = "The number of 5xx responses."
   type        = number
   default     = 0
-<<<<<<< HEAD
-=======
 }
 
 variable "aws_account_id_root" {
   description = "The AWS root account ID"
   type        = string
   default     = "309847704252"
-}
-
-variable "workspace_iam_roles" {
-  default = {
-    renaissance          = "arn:aws:iam::624134621134:role/AVMAdminRole"
-    gap                  = "arn:aws:iam::106421789552:role/AVMAdminRole"
-    firebirds            = "arn:aws:iam::181755216119:role/AVMAdminRole"
-    incyte               = "arn:aws:iam::628335480986:role/AVMAdminRole"
-    adcb                 = "arn:aws:iam::226270385471:role/AVMAdminRole"
-    addvaluemachine-demo = "arn:aws:iam::725002219993:role/AVMAdminRole"
-    addvaluemachine      = "arn:aws:iam::902610975495:role/AVMAdminRole"
-  }
->>>>>>> 49570068
 }